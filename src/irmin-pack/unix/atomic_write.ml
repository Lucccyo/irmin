--- conflicted
+++ resolved
@@ -1,19 +1,12 @@
 open Import
 include Irmin_pack.Atomic_write
 
-<<<<<<< HEAD
-let current_version = `V1
-
 module UnsafeTbl (K : Irmin.Type.S) = Hashtbl.Make (struct
-=======
-module Table (K : Irmin.Type.S) = Hashtbl.Make (struct
->>>>>>> 8f6f56fa
   type t = K.t [@@deriving irmin ~short_hash ~equal]
 
   let hash = short_hash ?seed:None
 end)
 
-<<<<<<< HEAD
 (** Safe but might be incredibly slow. *)
 module Table (K : Irmin.Type.S) = struct
   module Unsafe = UnsafeTbl (K)
@@ -49,10 +42,7 @@
     Eio.Mutex.use_rw ~protect:true lock @@ fun () -> Unsafe.fold f data init
 end
 
-module Make_persistent (K : Irmin.Type.S) (V : Value.S) = struct
-=======
 module Make_persistent (Io : Io.S) (K : Irmin.Type.S) (V : Value.S) = struct
->>>>>>> 8f6f56fa
   module Tbl = Table (K)
   module W = Irmin.Backend.Watch.Make (K) (V)
   module Io_errors = Io_errors.Make (Io)
@@ -182,17 +172,10 @@
     in
     let cache = Tbl.create 997 in
     let index = Tbl.create 997 in
-<<<<<<< HEAD
-    let t = { cache; index; block; w = watches } in
-    let offset = Io_legacy.force_offset block in
-    refill t ~to_:offset ~from:Int63.zero;
-    t
-=======
     let block_size = block_size block in
     let t = { cache; index; block; block_size; w = watches } in
     refill t ~to_:block_size ~from:(Int63.of_int dead_header_size);
-    Lwt.return t
->>>>>>> 8f6f56fa
+    t
 
   let clear _ = Fmt.failwith "Unsupported operation"
 
