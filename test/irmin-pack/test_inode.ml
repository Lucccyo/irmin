(*
 * Copyright (c) 2018-2022 Tarides <contact@tarides.com>
 *
 * Permission to use, copy, modify, and distribute this software for any
 * purpose with or without fee is hereby granted, provided that the above
 * copyright notice and this permission notice appear in all copies.
 *
 * THE SOFTWARE IS PROVIDED "AS IS" AND THE AUTHOR DISCLAIMS ALL WARRANTIES
 * WITH REGARD TO THIS SOFTWARE INCLUDING ALL IMPLIED WARRANTIES OF
 * MERCHANTABILITY AND FITNESS. IN NO EVENT SHALL THE AUTHOR BE LIABLE FOR
 * ANY SPECIAL, DIRECT, INDIRECT, OR CONSEQUENTIAL DAMAGES OR ANY DAMAGES
 * WHATSOEVER RESULTING FROM LOSS OF USE, DATA OR PROFITS, WHETHER IN AN
 * ACTION OF CONTRACT, NEGLIGENCE OR OTHER TORTIOUS ACTION, ARISING OUT OF
 * OR IN CONNECTION WITH THE USE OR PERFORMANCE OF THIS SOFTWARE.
 *)

open! Import
open Common

let root = Filename.concat "_build" "test-inode"
let src = Logs.Src.create "tests.instances" ~doc:"Tests"

module Log = (val Logs.src_log src : Logs.LOG)

let check_iter = Test_hashes.check_iter

(* bad value that causes Invalid_depth to be raised *)
let wrong_depth = 100

module Inode_modules
    (Conf : Irmin_pack.Conf.S)
    (Schema : Irmin.Schema.S)
    (Contents : sig
      val foo : Schema.Contents.t
      val bar : Schema.Contents.t
    end) =
struct
  module Key = Irmin_pack_unix.Pack_key.Make (Schema.Hash)

  module Node =
    Irmin.Node.Generic_key.Make_v2 (Schema.Hash) (Schema.Path) (Schema.Metadata)
      (Key)
      (Key)

  module Index = Irmin_pack_unix.Index.Make (Schema.Hash)

  module Inter =
    Irmin_pack.Inode.Make_internal (Conf) (Schema.Hash) (Key) (Node)

  module Inter_mock = struct
    include Inter

    module Raw = struct
      include Inter.Raw

      let depth _v = Some wrong_depth
    end
  end

  module Io = Irmin_pack_unix.Io.Unix
  module Errs = Irmin_pack_unix.Io_errors.Make (Io)
  module File_manager = Irmin_pack_unix.File_manager.Make (Io) (Index) (Errs)
  module Dict = File_manager.Dict
  module Dispatcher = Irmin_pack_unix.Dispatcher.Make (File_manager)

  module Pack =
    Irmin_pack_unix.Pack_store.Make (File_manager) (Dispatcher) (Schema.Hash)
      (Inter.Raw)
      (Errs)

  module Pack_mock =
    Irmin_pack_unix.Pack_store.Make (File_manager) (Dispatcher) (Schema.Hash)
      (Inter_mock.Raw)
      (Errs)

  module Inode =
    Irmin_pack_unix.Inode.Make_persistent (Schema.Hash) (Node) (Inter) (Pack)

  module Inode_mock =
    Irmin_pack_unix.Inode.Make_persistent (Schema.Hash) (Node) (Inter_mock)
      (Pack_mock)

  module Contents_value =
    Irmin_pack.Pack_value.Of_contents (Conf) (Schema.Hash) (Key)
      (Schema.Contents)

  module Contents_store =
    Irmin_pack_unix.Pack_store.Make (File_manager) (Dispatcher) (Schema.Hash)
      (Contents_value)
      (Errs)

  module Context_make
      (Inode : Irmin_pack_unix.Inode.Persistent
                 with type file_manager = File_manager.t
                  and type dict = Dict.t
                  and type dispatcher = Dispatcher.t) =
  struct
    type t = {
      store : read Inode.t;
      store_contents : read Contents_store.t;
      fm : File_manager.t;
      (* Two contents values that are guaranteed to be read by {!store}: *)
      foo : Key.t;
      bar : Key.t;
    }

    let config ~indexing_strategy ~readonly ~fresh name =
      let module Index = Irmin_pack.Indexing_strategy in
      let indexing_strategy =
        if indexing_strategy = `always then Index.always else Index.minimal
      in
      Irmin_pack.Conf.init ~fresh ~readonly ~indexing_strategy ~lru_size:0 name

    (* TODO : remove duplication with irmin_pack/ext.ml *)
    let get_fm config =
      let readonly = Irmin_pack.Conf.readonly config in

      if readonly then File_manager.open_ro config |> Errs.raise_if_error
      else
        let fresh = Irmin_pack.Conf.fresh config in
        let root = Irmin_pack.Conf.root config in
        (* make sure the parent dir exists *)
        let () =
          match Sys.is_directory (Filename.dirname root) with
          | false -> Unix.mkdir (Filename.dirname root) 0o755
          | true -> ()
        in
        match (Io.classify_path root, fresh) with
        | `No_such_file_or_directory, _ ->
            File_manager.create_rw ~overwrite:false config
            |> Errs.raise_if_error
        | `Directory, true ->
            File_manager.create_rw ~overwrite:true config |> Errs.raise_if_error
        | `Directory, false ->
            File_manager.open_rw config |> Errs.raise_if_error
        | (`File | `Other), _ -> Errs.raise_error (`Not_a_directory root)

    let get_store ~indexing_strategy () =
      [%log.app "Constructing a fresh context for use by the test"];
      rm_dir root;
      let config = config ~indexing_strategy ~readonly:false ~fresh:true root in
      let fm = get_fm config in
      let dict = File_manager.dict fm in
      let dispatcher = Dispatcher.v fm |> Errs.raise_if_error in
<<<<<<< HEAD
      let store = Inode.v ~config ~fm ~dict ~dispatcher in
      let store_contents = Contents_store.v ~config ~fm ~dict ~dispatcher in
      let foo, bar =
=======
      let lru = Irmin_pack_unix.Lru.create config in
      let store = Inode.v ~config ~fm ~dict ~dispatcher ~lru in
      let store_contents =
        Contents_store.v ~config ~fm ~dict ~dispatcher ~lru
      in
      let+ foo, bar =
>>>>>>> 8f6f56fa
        Contents_store.batch store_contents (fun writer ->
            let foo = Contents_store.add writer Contents.foo in
            let bar = Contents_store.add writer Contents.bar in
            (foo, bar))
      in
      [%log.app "Test context constructed"];
      { store; store_contents; fm; foo; bar }

    let close t = File_manager.close t.fm |> Errs.raise_if_error
    (* closes dict, inodes and contents store. *)
  end

  module Context = Context_make (Inode)
  module Context_mock = Context_make (Inode_mock)
end

module Conf = struct
  let entries = 2
  let stable_hash = 3
  let contents_length_header = Some `Varint
  let inode_child_order = `Seeded_hash
  let forbid_empty_dir_persistence = false
end

module String_contents = struct
  let foo = "foo"
  let bar = "bar"
end

module S = Inode_modules (Conf) (Schema) (String_contents)
open S
open Schema

type pred = [ `Contents of Key.t | `Inode of Key.t | `Node of Key.t ]
[@@deriving irmin]

let pp_pred = Irmin.Type.pp pred_t

module H_contents = Irmin.Hash.Typed (Hash) (Schema.Contents)

let normal x = `Contents (x, Metadata.default)
let node x = `Node x
let check_hash = Alcotest.check_repr Inode.Val.hash_t
let check_values = Alcotest.check_repr Inode.Val.t

let check_int pos ?(msg = "") ~expected actual =
  Alcotest.(check ~pos int) msg expected actual

(* Exhaustive inode structure generator *)
module Inode_permutations_generator = struct
  type step = string
  type content = Inode.Val.value
  type inode = Inode.value

  module StepMap = Map.Make (struct
    type t = step

    let compare = compare
  end)

  module StepSet = Set.Make (struct
    type t = Path.step

    let compare = compare
  end)

  module StepSetMap = Map.Make (struct
    type t = StepSet.t

    let compare = StepSet.compare
  end)

  type t = {
    steps : step list;
    content_per_step : content StepMap.t;
    steps_per_tree : StepSet.t list;
    trees : inode list;
    tree_per_steps : inode StepSetMap.t;
  }

  (** [gen_step Inter index_list] uses brute force to generate a step such that
      [Inter.Val.index ~depth:i] maps to the ith index in the [index_list]. *)
  let gen_step :
      (module Irmin_pack.Inode.Internal with type Val.step = Path.step) ->
      int list ->
      Path.step =
    let tbl = Hashtbl.create 10 in
    let max_brute_force_iterations = 100 in
    let letters_per_step = (max_brute_force_iterations + 25) / 26 in
    fun inter indices ->
      let module Inter =
        (val inter : Irmin_pack.Inode.Internal with type Val.step = Path.step)
      in
      let rec aux i =
        if i > max_brute_force_iterations then
          failwith "Could not quickly generate a step"
        else
          let s = Common.random_letters letters_per_step in
          let is_valid =
            indices
            |> List.mapi (fun depth i -> (depth, i))
            |> List.for_all (fun (depth, i) -> Inter.Val.index ~depth s = i)
          in
          if is_valid then s else aux (i + 1)
      in
      match Hashtbl.find_opt tbl indices with
      | Some s -> s
      | None ->
          let s = aux 0 in
          Hashtbl.add tbl indices s;
          s

  (** List all the steps that would fill a tree of depth [maxdepth_of_test]. *)
  let gen_steps entries maxdepth_of_test : step list =
    let ( ** ) a b = float_of_int a ** float_of_int b |> int_of_float in
    List.init (entries ** maxdepth_of_test) (fun i ->
        List.init maxdepth_of_test (fun j ->
            let j = entries ** (maxdepth_of_test - j - 1) in
            (* In the binary case (Conf.entries = 2), [j] is now the mask of the
               bit to look at *)
            i / j mod entries))
    |> List.map (gen_step (module Inter))

  let powerset xs =
    List.fold_left
      (fun acc x -> acc @ List.map (fun ys -> x :: ys) acc)
      [ [] ] xs

  let v ~entries ~maxdepth_of_test =
    let ( ** ) a b = float_of_int a ** float_of_int b |> int_of_float in
    let steps = gen_steps entries maxdepth_of_test in
    let content_per_step =
      List.map
        (fun s -> (s, H_contents.hash s |> Key.unfindable_of_hash |> normal))
        steps
      |> List.to_seq
      |> StepMap.of_seq
    in
    let steps_per_tree : StepSet.t list =
      powerset steps |> List.map List.to_seq |> List.map StepSet.of_seq
    in
    Alcotest.(check int)
      "Size of the powerset"
      (List.length steps_per_tree)
      (2 ** entries ** maxdepth_of_test);
    let trees : Inode.value list =
      List.map
        (fun steps ->
          let steps = StepSet.elements steps in
          let contents =
            List.map (fun s -> StepMap.find s content_per_step) steps
          in
          List.combine steps contents |> Inode.Val.of_list)
        steps_per_tree
    in
    let tree_per_steps : Inode.value StepSetMap.t =
      List.combine steps_per_tree trees |> List.to_seq |> StepSetMap.of_seq
    in
    { steps; content_per_step; steps_per_tree; trees; tree_per_steps }

  (** [steps t] is a list of length [entries ^ maxdepth_of_test] (8) containing
      the necessary steps to fill a tree of depth equal to [maxdepth_of_test]
      (3). *)
  let steps : t -> step list = fun { steps; _ } -> steps

  let content_of_step : t -> step -> content =
   fun { content_per_step; _ } s -> StepMap.find s content_per_step

  (** [trees t] is a list of length [2 ^ (entries ^ maxdepth_of_test)] (256)
      containing pairs of steps set/inode tree. This list is formed from the
      powerset of [steps t], it contains all the possible structural
      permutations for an inode tree of depth equal to [maxdepth_of_test] and
      width equal to [entries]. *)
  let trees : t -> (StepSet.t * Inode.value) list =
   fun { trees; steps_per_tree; _ } -> List.combine steps_per_tree trees

  (** [tree_of_steps t ss] is the inode tree associated to [ss] in [trees t].

      E.g, [tree_of_steps t StepSet.empty] is the empty inode. *)
  let tree_of_steps : t -> StepSet.t -> Inode.value =
   fun { tree_per_steps; _ } steps -> StepSetMap.find steps tree_per_steps
end

let check_node msg v t =
  let hash = Inter.Val.hash_exn v in
  let key = Inode.batch t.Context.store (fun i -> Inode.add i v) in
  let hash' = Key.to_hash key in
  check_hash msg hash hash'

let check_hardcoded_hash msg h v =
  h |> Irmin.Type.of_string Inode.Val.hash_t |> function
  | Error (`Msg str) -> Alcotest.failf "hash of string failed: %s" str
  | Ok hash -> check_hash msg hash (Inter.Val.hash_exn v)

(** Test add values from an empty node. *)
let test_add_values ~indexing_strategy =
  rm_dir root;
  let t = Context.get_store ~indexing_strategy () in
  let { Context.foo; bar; _ } = t in
  check_node "hash empty node" (Inode.Val.empty ()) t;
  let v1 = Inode.Val.add (Inode.Val.empty ()) "x" (normal foo) in
  let v2 = Inode.Val.add v1 "y" (normal bar) in
  check_node "node x+y" v2 t;
  check_hardcoded_hash "hash v2" "d4b55db5d2d806283766354f0d7597d332156f74" v2;
  let v3 = Inode.Val.of_list [ ("x", normal foo); ("y", normal bar) ] in
  check_values "add x+y vs v x+y" v2 v3;
  Context.close t

let test_add_values () =
  let () = test_add_values ~indexing_strategy:`always in
  test_add_values ~indexing_strategy:`minimal

let integrity_check ?(stable = true) v =
  Alcotest.(check bool) "check stable" (Inter.Val.stable v) stable;
  if not (Inter.Val.integrity_check v) then
    Alcotest.failf "node does not satisfy stability invariants %a"
      (Irmin.Type.pp Inode.Val.t)
      v

(** Test add to inodes. *)
let test_add_inodes ~indexing_strategy =
  rm_dir root;
  let t = Context.get_store ~indexing_strategy () in
  let { Context.foo; bar; _ } = t in
  let v1 = Inode.Val.of_list [ ("x", normal foo); ("y", normal bar) ] in
  let v2 = Inode.Val.add v1 "z" (normal foo) in
  let v3 =
    Inode.Val.of_list
      [ ("x", normal foo); ("z", normal foo); ("y", normal bar) ]
  in
  check_values "add x+y+z vs v x+z+y" v2 v3;
  check_hardcoded_hash "hash v3" "46fe6c68a11a6ecd14cbe2d15519b6e5f3ba2864" v3;
  integrity_check v1;
  integrity_check v2;
  let v4 = Inode.Val.add v2 "a" (normal foo) in
  let v5 =
    Inode.Val.of_list
      [
        ("x", normal foo);
        ("z", normal foo);
        ("a", normal foo);
        ("y", normal bar);
      ]
  in
  check_values "add x+y+z+a vs v x+z+a+y" v4 v5;
  check_hardcoded_hash "hash v4" "c330c08571d088141dfc82f644bffcfcf6696539" v4;
  integrity_check v4 ~stable:false;
  Context.close t

let test_add_inodes () =
  let () = test_add_inodes ~indexing_strategy:`always in
  test_add_inodes ~indexing_strategy:`minimal

(** Test remove values on an empty node. *)
let test_remove_values ~indexing_strategy =
  rm_dir root;
  let t = Context.get_store ~indexing_strategy () in
  let { Context.foo; bar; _ } = t in
  let v1 = Inode.Val.of_list [ ("x", normal foo); ("y", normal bar) ] in
  let v2 = Inode.Val.remove v1 "y" in
  let v3 = Inode.Val.of_list [ ("x", normal foo) ] in
  check_values "node x obtained two ways" v2 v3;
  check_hardcoded_hash "hash v2" "a1996f4309ea31cc7ba2d4c81012885aa0e08789" v2;
  let v4 = Inode.Val.remove v2 "x" in
  check_node "remove results in an empty node" (Inode.Val.empty ()) t;
  let v5 = Inode.Val.remove v4 "x" in
  check_values "remove on an already empty node" v4 v5;
  check_hardcoded_hash "hash v4" "5ba93c9db0cff93f52b521d7420e43f6eda2784f" v4;
  Alcotest.(check bool) "v5 is empty" (Inode.Val.is_empty v5) true;
  Context.close t

let test_remove_values () =
  let () = test_remove_values ~indexing_strategy:`always in
  test_remove_values ~indexing_strategy:`minimal

(** Test remove and add values to go from stable to unstable inodes. *)
let test_remove_inodes ~indexing_strategy =
  rm_dir root;
  let t = Context.get_store ~indexing_strategy () in
  let { Context.foo; bar; _ } = t in
  let v1 =
    Inode.Val.of_list
      [ ("x", normal foo); ("y", normal bar); ("z", normal foo) ]
  in
  check_hardcoded_hash "hash v1" "46fe6c68a11a6ecd14cbe2d15519b6e5f3ba2864" v1;
  let v2 = Inode.Val.remove v1 "x" in
  let v3 = Inode.Val.of_list [ ("y", normal bar); ("z", normal foo) ] in
  check_values "node y+z obtained two ways" v2 v3;
  check_hardcoded_hash "hash v2" "ea22a2936eed53978bde62f0185cee9d8bbf9489" v2;
  let v4 =
    Inode.Val.of_list
      [
        ("x", normal foo);
        ("z", normal foo);
        ("a", normal foo);
        ("y", normal bar);
      ]
  in
  let v5 = Inode.Val.remove v4 "a" in
  check_values "node x+y+z obtained two ways" v1 v5;
  integrity_check v1;
  integrity_check v5;
  Context.close t

let test_remove_inodes () =
  let () = test_remove_inodes ~indexing_strategy:`always in
  test_remove_inodes ~indexing_strategy:`minimal

(** For each of the 256 possible inode trees with [depth <= 3] and
    [width = Conf.entries = 2] built by [Inode.Val.v], assert that
    independently, all the possible [Inode.Val.add]/[Inode.Val.remove]
    operations yield a tree computable by [Inode.Val.v].

    In other words. Let [T] be the set of all possible trees (256). Let [O] be
    the set of unitary [tree -> tree] operations (8). If all the combinations of
    [T] and [O] yield trees in [T] then, by induction, the representation is
    unique.

    Caveats

    If something breaks at [depth > 3 || entries <> 2], this won't be caught
    here.

    If a corrupted tree is constructed using [Elt.decode_bin] and [Val.of_bin],
    this won't be caught here.

    If a corrupted subtree is loaded through the [find] function when an inode
    lazily loads subtrees, this won't be caught here. *)
let test_representation_uniqueness_maxdepth_3 () =
  let module P = Inode_permutations_generator in
  let p = P.v ~entries:Conf.entries ~maxdepth_of_test:3 in
  let f steps tree s =
    (* [steps, tree] is one of the known pair built using [Val.v]. Let's try to
       add or remove [s] from it and see if something breaks. *)
    if P.StepSet.mem s steps then
      let steps' = P.StepSet.remove s steps in
      let tree'_ref = P.tree_of_steps p steps' in
      let tree'_new = Inode.Val.remove tree s in
      check_values
        "The representation of the received tree obtained through [remove] \
         differs from the expected one obtained through [v]."
        tree'_ref tree'_new
    else
      let steps' = P.StepSet.add s steps in
      let c = P.content_of_step p s in
      let tree'_ref = P.tree_of_steps p steps' in
      let tree'_new = Inode.Val.add tree s c in
      check_values
        "The representation of the received tree obtained through [remove] \
         differs from the expected one obtained through [v]."
        tree'_ref tree'_new
  in
  List.iter
    (fun (ss, t) -> List.iter (fun s -> f ss t s) (P.steps p))
    (P.trees p)

let test_truncated_inodes ~indexing_strategy =
  let t = Context.get_store ~indexing_strategy () in
  let { Context.foo; bar; _ } = t in
  let to_truncated inode =
    let encode, decode =
      let t = Inode.Val.t in
      Irmin.Type.(encode_bin t |> unstage, decode_bin t |> unstage)
    in
    let encode inode =
      let buf = Buffer.create 0 in
      encode inode (Buffer.add_string buf);
      Buffer.contents buf
    in
    let decode str = decode str (ref 0) in
    inode |> encode |> decode
  in
  let with_failure f =
    Alcotest.check_raises
      "Iteration on that Truncated inode with broken pointers was expected to \
       fail."
      (Failure
         "Impossible to load the subtree on an inode deserialized using Repr") f
  in
  let gen_step = Inode_permutations_generator.gen_step (module Inter) in
  let s00, s01, s11, s10 =
    (gen_step [ 0; 0 ], gen_step [ 0; 1 ], gen_step [ 1; 1 ], gen_step [ 1; 0 ])
  in
  let iter_steps f =
    List.iter (fun step -> f step |> ignore) [ s00; s01; s11; s10 ]
  in
  let iter_steps_with_failure f =
    List.iter
      (fun step -> with_failure (fun () -> f step |> ignore))
      [ s00; s01; s11; s10 ]
  in
  (* v1 is a Truncated inode of tag Values. No pointers. *)
  let v1 =
    Inode.Val.of_list [ (s00, normal foo); (s10, normal foo) ] |> to_truncated
  in
  Inode.Val.list v1 |> ignore;
  (iter_steps @@ fun step -> Inode.Val.find v1 step);
  (iter_steps @@ fun step -> Inode.Val.add v1 step (normal bar));
  (iter_steps @@ fun step -> Inode.Val.remove v1 step);
  (* v2 is just a Truncated inode of tag Tree. The pointers are built after
     the call to [to_truncated], they are [Intact]. *)
  let v2 = Inode.Val.add v1 s01 (normal foo) in
  Inode.Val.list v2 |> ignore;
  (iter_steps @@ fun step -> Inode.Val.find v1 step);
  (iter_steps @@ fun step -> Inode.Val.add v1 step (normal bar));
  (iter_steps @@ fun step -> Inode.Val.remove v1 step);
  (* v3 is just a Truncated inode of tag Tree. The pointers are built before
     the call to [to_truncated], they are [Broken]. *)
  let v3 =
    Inode.Val.of_list
      [ (s00, normal foo); (s10, normal bar); (s01, normal bar) ]
    |> to_truncated
  in
  (with_failure @@ fun () -> Inode.Val.list v3 |> ignore);
  (iter_steps_with_failure @@ fun step -> Inode.Val.find v3 step);
  (iter_steps_with_failure @@ fun step -> Inode.Val.add v3 step (normal bar));
  (iter_steps_with_failure @@ fun step -> Inode.Val.remove v3 step);
  Context.close t

let test_truncated_inodes () =
  let () = test_truncated_inodes ~indexing_strategy:`always in
  test_truncated_inodes ~indexing_strategy:`minimal

let test_intermediate_inode_as_root ~indexing_strategy =
  let t = Context.get_store ~indexing_strategy () in
  let { Context.foo; bar; _ } = t in
  let gen_step = Inode_permutations_generator.gen_step (module Inter) in
  let s000, s001, s010 =
    (gen_step [ 0; 0; 0 ], gen_step [ 0; 0; 1 ], gen_step [ 0; 1; 0 ])
  in
  let v0 =
    Inode.Val.of_list
      [ (s000, normal foo); (s001, normal bar); (s010, normal foo) ]
  in
  let h_depth0 = Inode.batch t.store @@ fun store -> Inode.add store v0 in
  let (`Inode h_depth1) =
    match Inode.Val.pred v0 with
    | [ (_, (`Inode _ as pred)) ] -> pred
    | l ->
        let l = List.map snd l in
        Alcotest.failf
          "Expected one `Inode predecessors, got [%a], a list of length %d."
          Fmt.(list ~sep:(any " ; ") pp_pred)
          l (List.length l)
  in

  (* On inode with depth=0 *)
  let v =
    match Inode.find t.store h_depth0 with
    | None -> Alcotest.fail "Could not fetch inode from backend"
    | Some v -> v
  in
  if Inode.Val.list v |> List.length <> 3 then
    Alcotest.fail "Failed to list entries of loaded inode";
  let _ = Inode.Val.remove v s000 in
  let _ = Inode.Val.add v s000 (normal foo) in
  let _ = Inode.batch t.store @@ fun store -> Inode.add store v in

  (* On inode with depth=1 *)
  let v =
    match Inode.find t.store h_depth1 with
    | None -> Alcotest.fail "Could not fetch inode from backend"
    | Some v -> v
  in
  if Inode.Val.list v |> List.length <> 3 then
    Alcotest.fail "Failed to list entries of loaded inode";
  let with_exn f =
    Alcotest.check_raises
      "Write-only operation is forbiden on intermediate inode"
      (Failure "Cannot perform operation on non-root inode value.") (fun () ->
        f () |> ignore)
  in
  with_exn (fun () -> Inode.Val.remove v s000);
  with_exn (fun () -> Inode.Val.add v s000 (normal foo));
  Inode.batch t.store (fun store -> with_exn (fun () -> Inode.add store v))

let test_invalid_depth_intermediate_inode ~indexing_strategy =
  let t = Context_mock.get_store ~indexing_strategy () in
  let { Context_mock.foo; bar; _ } = t in
  let gen_step = Inode_permutations_generator.gen_step (module Inter_mock) in
  let s000, s001, s010 =
    (gen_step [ 0; 0; 0 ], gen_step [ 0; 0; 1 ], gen_step [ 0; 1; 0 ])
  in

  let v0 =
    Inode_mock.Val.of_list
      [ (s000, normal foo); (s001, normal bar); (s010, normal foo) ]
  in
  let h_depth0 =
    Inode_mock.batch t.store @@ fun store -> Inode_mock.add store v0
  in

  (* On inode with depth=0 *)
  let v =
    match Inode_mock.find t.store h_depth0 with
    | None -> Alcotest.fail "Could not fetch inode from backend"
    | Some v -> v
  in

  (* list to make the inodes realised *)
  let _ =
    try
      let _ = Inode_mock.Val.list v in
      Alcotest.fail "Should have raised Invalid_depth"
    with
    | Inter_mock.Raw.Invalid_depth { expected; got; _ } ->
        let _ = Alcotest.(check int) "expected depth" expected 1 in
        let _ = Alcotest.(check int) "actual depth" got wrong_depth in
        ()
    | _ -> Alcotest.fail "Wrong exception - should have raised Invalid_depth"
  in
  Context_mock.close t

let test_intermediate_inode_as_root () =
  let () = test_invalid_depth_intermediate_inode ~indexing_strategy:`always in
  let () = test_invalid_depth_intermediate_inode ~indexing_strategy:`minimal in
  let () = test_intermediate_inode_as_root ~indexing_strategy:`always in
  test_intermediate_inode_as_root ~indexing_strategy:`minimal

let test_concrete_inodes ~indexing_strategy =
  let t = Context.get_store ~indexing_strategy () in
  let { Context.foo; bar; _ } = t in
  let pp_concrete = Irmin.Type.pp_json ~minify:false Inter.Val.Concrete.t in
  let result_t = Irmin.Type.result Inode.Val.t Inter.Val.Concrete.error_t in
  let testable =
    Alcotest.testable
      (Irmin.Type.pp_json ~minify:false result_t)
      Irmin.Type.(unstage (equal result_t))
  in
  let check v =
    let len = Inter.Val.length v in
    integrity_check ~stable:(len <= Conf.stable_hash) v;
    let c = Inter.Val.to_concrete v in
    let r = Inter.Val.of_concrete c in
    let msg = Fmt.str "%a" pp_concrete c in
    Alcotest.check testable msg (Ok v) r
  in
  let v = Inode.Val.of_list [ ("a", normal foo) ] in
  check v;
  let v = Inode.Val.of_list [ ("a", normal foo); ("y", node bar) ] in
  check v;
  let v =
    Inode.Val.of_list [ ("x", node foo); ("a", normal foo); ("y", node bar) ]
  in
  check v;
  let v =
    Inode.Val.of_list
      [
        ("x", normal foo); ("z", normal foo); ("a", normal foo); ("y", node bar);
      ]
  in
  check v;
  Context.close t

let test_invalid_depth_concrete_inodes ~indexing_strategy =
  let module C = Inter.Val.Concrete in
  let t = Context.get_store ~indexing_strategy () in

  (* idea is to try and directly construct a Concrete that has a bad depth structure ie *)
  (* "Tree": { *)
  (*   "depth": 0, *)
  (*   "length": 4, *)
  (*   "pointers": [ *)
  (*     { *)
  (*       "index": 1, *)
  (*       "pointer": "a551ad62ed063843207366e425c462c7b3eb1769", *)
  (*       "tree": { *)
  (*         "Tree": { *)
  (*           "depth": 2, <--- HERE wrong depth*)
  (*           "length": 4, *)
  (*           etc ...     *)

  (* subtrees need to be non-empty *)
  let v = C.Blinded in
  let ptr = { C.index = 0; pointer = H_contents.hash ""; tree = v } in
  let tree_bad_depth = C.Tree { depth = 2; length = 1; pointers = [ ptr ] } in
  let ptr =
    { C.index = 1; pointer = H_contents.hash ""; tree = tree_bad_depth }
  in
  let tree_top = C.Tree { depth = 0; length = 1; pointers = [ ptr ] } in
  let _ =
    match Inter.Val.of_concrete tree_top with
    | Error (`Invalid_depth _) -> ()
    | Ok _ -> Alcotest.fail "of_concrete - shouldnt be ok"
    | Error e ->
        let _ = [%log.warn "unexpected err: %a" C.pp_error e] in
        Alcotest.fail "of_concrete - should be Invalid_depth error"
  in

  Context.close t

let test_concrete_inodes () =
  let () = test_invalid_depth_concrete_inodes ~indexing_strategy:`always in
  let () = test_invalid_depth_concrete_inodes ~indexing_strategy:`minimal in
  let () = test_concrete_inodes ~indexing_strategy:`always in
  test_concrete_inodes ~indexing_strategy:`minimal

module Inode_tezos = struct
  module S =
    Inode_modules (Conf) (Irmin_tezos.Schema)
      (struct
        let foo = Bytes.make 10 '0'
        let bar = Bytes.make 10 '1'
      end)

  let encode_bin h v =
    let v1 = S.Inter.Val.to_raw v in
    S.Inter.Raw.encode_bin
      ~dict:(fun _ -> None)
      ~offset_of_key:(fun _ -> None)
      h v1

  let hex_encode s = Hex.of_string s |> Hex.show

  let test_encode_bin_values ~indexing_strategy =
    rm_dir root;
    let t = S.Context.get_store ~indexing_strategy () in
    let { S.Context.foo; _ } = t in
    let v = S.Inode.Val.of_list [ ("x", normal foo); ("z", normal foo) ] in
    let h = S.Inter.Val.hash_exn v in
    let hash_to_bin_string =
      Irmin.Type.(unstage (to_bin_string S.Inode.Val.hash_t))
    in
    let key_to_bin_string =
      Irmin.Type.(unstage (to_bin_string S.Inode.Key.t))
    in
    let hex_of_h = h |> hash_to_bin_string |> hex_encode in
    let hex_of_foo = foo |> key_to_bin_string |> hex_encode in
    let checks =
      [
        ("hash", hex_of_h);
        ("magic R", hex_encode "R");
        ("data length", "48");
        ("Values", "00");
        ("length", "02");
        ("contents-x-dd", "09");
        ("Direct", "01");
        ("x", "78");
        ("hash of contents", hex_of_foo);
        ("contents-x-dd", "09");
        ("Direct", "01");
        ("z", "7a");
        ("hash of contents", hex_of_foo);
      ]
    in
    check_iter "encode_bin" (encode_bin h) v checks;
    S.Context.close t

  let test_encode_bin_values () =
    let () = test_encode_bin_values ~indexing_strategy:`always in
    test_encode_bin_values ~indexing_strategy:`minimal

  let test_encode_bin_tree ~indexing_strategy =
    rm_dir root;
    let t = S.Context.get_store ~indexing_strategy () in
    let { S.Context.foo; bar; _ } = t in
    let v =
      S.Inode.Val.of_list
        [
          ("x", normal foo);
          ("z", normal foo);
          ("y", normal bar);
          ("w", normal bar);
          ("t", normal bar);
        ]
    in
    let h = S.Inter.Val.hash_exn v in
    let to_bin_string_hash =
      Irmin.Type.(unstage (to_bin_string S.Inode.Val.hash_t))
    in
    let hex_of_h = h |> to_bin_string_hash |> Hex.of_string |> Hex.show in
    let checks =
      [
        ("hash", hex_of_h);
        ("magic R", hex_encode "R");
        ("data length", "48");
        ("Tree", "01");
        ("depth", "00");
        ("nb of leaves", "05");
        ("length of entries", "02");
        ("index", "00");
        ("Direct", "01");
        ( "hash of entry",
          "8c81eb0a729858e10a8aed80f4ad638b26e80cf713be980a83620e22516001bf" );
        ("index", "01");
        ("Direct", "01");
        ( "hash of entry",
          "461a30b373e7d98e23dc963934a417d7c5aceb14fa2fb6da6950438fd54c9aa9" );
      ]
    in
    check_iter "encode_bin" (encode_bin h) v checks;
    S.Context.close t

  let test_encode_bin_tree () =
    let () = test_encode_bin_tree ~indexing_strategy:`always in
    test_encode_bin_tree ~indexing_strategy:`minimal
end

module Child_ordering = struct
  (** Tests of the relative ordering of Inode children (which can be configured
      by the user). *)

  module Step = struct
    type t = Schema.Path.step [@@deriving irmin ~short_hash]

    module Hash =
      Irmin.Hash.Typed
        (Schema.Hash)
        (struct
          type nonrec t = t

          let t = t
        end)

    type nonrec hash = Hash.t [@@deriving irmin ~to_bin_string]

    let hash : t -> string = fun s -> hash_to_bin_string (Hash.hash s)
  end

  module type S = Irmin_pack.Inode.Child_ordering with type step := Step.t

  let make ?entries:(entries' = Irmin_tezos.Conf.entries)
      (t : Irmin_pack.Conf.inode_child_order) : (module S) =
    let module Conf = struct
      include Irmin_tezos.Conf

      let entries = entries'
      let inode_child_order = t
    end in
    let module T = Inode_modules (Conf) (Schema) (String_contents) in
    (module T.Inter.Child_ordering)

  let check_child_index pos (module Order : S) ~expected ~step ~depth =
    let msg =
      Fmt.str "Short hash of child at { depth = %d; step = %S }" depth step
    in
    let actual = Order.key step |> Order.index ~depth in
    check_int pos ~msg ~expected actual

  let check_max_depth_exception pos (module Order : S) ~step ~depth =
    match Order.key step |> Order.index ~depth with
    | index ->
        Alcotest.failf ~pos
          "Expected [Max_depth %d] to be raised, but got a computed index of \
           %d instead"
          depth index
    | exception Irmin_pack.Inode.Max_depth _ -> ()

  (* Get the bit at index [n] in a string: *)
  let get_bit str n =
    let chosen_byte = Bytes.get_uint8 (Bytes.unsafe_of_string str) (n / 8) in
    let bit_index_in_byte = n mod 8 in
    (* Selects only the chosen bit from our byte: *)
    let mask = 1 lsl (7 - bit_index_in_byte) in
    let masked_byte = chosen_byte land mask in
    let chosen_bit = masked_byte lsr (7 - bit_index_in_byte) in
    assert (chosen_bit = 0 || chosen_bit = 1);
    chosen_bit

  let test_seeded_hash () =
    let entries = Irmin_tezos.Conf.entries in
    let reference ~depth step =
      abs (Step.short_hash ~seed:depth step) mod entries
    in
    let (module Order) = make `Seeded_hash in

    (* Test some hard-coded samples to ensure stablility: *)
    check_child_index __POS__ (module Order) ~expected:23 ~step:"a" ~depth:1;
    check_child_index __POS__ (module Order) ~expected:2 ~step:"b" ~depth:2;
    check_child_index __POS__ (module Order) ~expected:10 ~step:"foo" ~depth:42;

    (* Should match reference implementation for some random samples too: *)
    for _ = 1 to 1_000 do
      let step = random_string 8 and depth = Random.int 10 in
      let expected = reference ~depth step in
      check_child_index __POS__ (module Order) ~expected ~step ~depth
    done

  let hash_bits_max_depth ~log2_entries =
    (* For a given [depth], the final bit of the corresponding index is at
     * position [log2_entries * depth + log2_entries - 1] in the hash. If this
     * is out-of-bounds in the hash, then we expect computing the ordering to
     * fail (since we don't use modular indexing of the hash). *)
    let rec aux depth =
      if log2_entries * (depth + 1) > 8 * Hash.hash_size then depth - 1
      else aux (succ depth)
    in
    aux 0

  let test_hash_bits () =
    (* [entries] is required to be a power of 2 greater than 1 and less than
       2048, so we test every possible value here: *)
    for log2_entries = 1 to 10 do
      let entries = 1 lsl log2_entries in
      let max_depth = hash_bits_max_depth ~log2_entries in
      let (module Order) = make ~entries `Hash_bits in
      [%log.app
        "Testing hash_bits with { log_entries = %d; entries = %d; max_depth = \
         %d }"
        log2_entries entries max_depth];

      (* Index is computed by reading [log2_entries] consecutive bits from the
         hash of the step, starting at the [log2_entries * depth]-th byte. *)
      let reference ~depth step =
        let hash = Step.hash step in
        let index = ref 0 in
        for i = 0 to log2_entries - 1 do
          let selected_bit = get_bit hash ((log2_entries * depth) + i) in
          index := (!index lsl 1) lor selected_bit
        done;
        !index
      in

      for _ = 1 to 100 do
        let step = random_string 8 in
        (* We compute the valid index for this step at every depth up to
           [max_depth]: *)
        for depth = 0 to max_depth do
          let expected = reference ~depth step in
          check_child_index __POS__ (module Order) ~expected ~step ~depth
        done;
        (* Beyond [max_depth], the index computation should fail: *)
        check_max_depth_exception __POS__
          (module Order)
          ~step ~depth:(max_depth + 1)
      done
    done

  let test_custom () =
    let entries = 16 in
    let square_index ~depth step =
      let a = depth and b = int_of_string (Bytes.unsafe_to_string step) in
      a * b
    in
    let (module Order) = make ~entries (`Custom square_index) in
    check_child_index __POS__ (module Order) ~depth:1 ~step:"1" ~expected:1;
    check_child_index __POS__ (module Order) ~depth:2 ~step:"2" ~expected:4;
    check_child_index __POS__ (module Order) ~depth:3 ~step:"3" ~expected:9;
    ()
end

let tests =
  let tc_sync name f = Alcotest.test_case name `Quick f in
  let tc name f = tc_sync name f in
  (* Test disabled because it relies on being able to serialise concrete inodes,
     which is not possible following the introduction of structured keys. *)
  let _ = tc "test truncated inodes" test_truncated_inodes in
  let _ = tc "test encode bin of trees" Inode_tezos.test_encode_bin_tree in
  [
    tc "add values" test_add_values;
    tc "add values to inodes" test_add_inodes;
    tc "remove values" test_remove_values;
    tc "remove inodes" test_remove_inodes;
    tc "test concrete inodes" test_concrete_inodes;
    tc "test representation uniqueness"
      test_representation_uniqueness_maxdepth_3;
    tc "test encode bin of values" Inode_tezos.test_encode_bin_values;
    tc "test intermediate inode as root" test_intermediate_inode_as_root;
    tc_sync "Child_ordering.seeded_hash" Child_ordering.test_seeded_hash;
    tc_sync "Child_ordering.hash_bits" Child_ordering.test_hash_bits;
    tc_sync "Child_ordering.custom" Child_ordering.test_custom;
  ]<|MERGE_RESOLUTION|>--- conflicted
+++ resolved
@@ -142,18 +142,12 @@
       let fm = get_fm config in
       let dict = File_manager.dict fm in
       let dispatcher = Dispatcher.v fm |> Errs.raise_if_error in
-<<<<<<< HEAD
-      let store = Inode.v ~config ~fm ~dict ~dispatcher in
-      let store_contents = Contents_store.v ~config ~fm ~dict ~dispatcher in
-      let foo, bar =
-=======
       let lru = Irmin_pack_unix.Lru.create config in
       let store = Inode.v ~config ~fm ~dict ~dispatcher ~lru in
       let store_contents =
         Contents_store.v ~config ~fm ~dict ~dispatcher ~lru
       in
-      let+ foo, bar =
->>>>>>> 8f6f56fa
+      let foo, bar =
         Contents_store.batch store_contents (fun writer ->
             let foo = Contents_store.add writer Contents.foo in
             let bar = Contents_store.add writer Contents.bar in
